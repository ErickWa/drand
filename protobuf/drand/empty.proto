/*
 * Protobuf file containing empty message definition
 */
syntax = "proto3";

package drand;

<<<<<<< HEAD
option go_package = "github.com/drand/drand/protobuf/drand";
=======
/*option go_package = "github.com/drand/drand/protobuf/drand";*/
option go_package = "drand";
>>>>>>> e93d3439

message Empty {

}<|MERGE_RESOLUTION|>--- conflicted
+++ resolved
@@ -5,12 +5,8 @@
 
 package drand;
 
-<<<<<<< HEAD
-option go_package = "github.com/drand/drand/protobuf/drand";
-=======
 /*option go_package = "github.com/drand/drand/protobuf/drand";*/
 option go_package = "drand";
->>>>>>> e93d3439
 
 message Empty {
 
