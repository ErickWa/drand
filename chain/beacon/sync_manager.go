package beacon

import (
	"context"
	"errors"
	"fmt"
	"math/rand"
	"strconv"
	"strings"
	"sync"
	"time"

	cl "github.com/jonboulle/clockwork"

	"github.com/drand/drand/chain"
	commonutils "github.com/drand/drand/common"
	"github.com/drand/drand/log"
	"github.com/drand/drand/net"
	"github.com/drand/drand/protobuf/common"
	proto "github.com/drand/drand/protobuf/drand"
)

// SyncManager manages all the sync requests to other peers. It performs a
// cancellation of sync requests if not progressing, performs rate limiting of
// sync requests.
type SyncManager struct {
	log   log.Logger
	clock cl.Clock
	store chain.Store
	// insecureStore will store beacons without doing any checks
	insecureStore chain.Store
	info          *chain.Info
	client        net.ProtocolClient
	// verifies the incoming beacon according to chain scheme
	verifier *chain.Verifier
	// period of the randomness generation
	period time.Duration
	// sync manager will renew sync if nothing happens for factor*period time
	factor int
	// receives new requests of sync
	newReq chan requestInfo
	// updated with each new beacon we receive from sync
	newSync chan *chain.Beacon
	done    chan bool
	isDone  bool
	mu      sync.Mutex
	// we need to know our current daemon address
	nodeAddr string
}

// sync manager will renew sync if nothing happens for factor*period time
var syncExpiryFactor = 2

// how many sync requests do we allow buffering
var syncQueueRequest = 3

// ErrNoBeaconStored is the error we get when a sync is called too early and there are no beacon above the requested round
var ErrNoBeaconStored = errors.New("no beacon stored above requested round")

// ErrFailedAll means all nodes failed to provide the requested beacons
var ErrFailedAll = errors.New("sync failed: tried all nodes")

type SyncConfig struct {
	Log         log.Logger
	Client      net.ProtocolClient
	Clock       cl.Clock
	Store       chain.Store
	BoltdbStore chain.Store
	Info        *chain.Info
	NodeAddr    string
}

// NewSyncManager returns a sync manager that will use the given store to store
// newly synced beacon.
func NewSyncManager(c *SyncConfig) *SyncManager {
	return &SyncManager{
		log:           c.Log.Named("SyncManager"),
		clock:         c.Clock,
		store:         c.Store,
		insecureStore: c.BoltdbStore,
		info:          c.Info,
		client:        c.Client,
		period:        c.Info.Period,
		verifier:      c.Info.Verifier(),
		nodeAddr:      c.NodeAddr,
		factor:        syncExpiryFactor,
		newReq:        make(chan requestInfo, syncQueueRequest),
		newSync:       make(chan *chain.Beacon, 1),
		isDone:        false,
		done:          make(chan bool, 1),
	}
}

func (s *SyncManager) Stop() {
	s.mu.Lock()
	defer s.mu.Unlock()
	if s.isDone {
		return
	}
	s.isDone = true
	s.done <- true
}

type requestInfo struct {
	nodes []net.Peer
	from  uint64
	upTo  uint64
}

// RequestSync asks the sync manager to sync up with those peers up to the given
// round. Depending on the current state of the syncing process, there might not
// be a new process starting (for example if we already have the round
// requested). upTo == 0 means the syncing process goes on forever.
func (s *SyncManager) RequestSync(upTo uint64, nodes []net.Peer) {
	s.newReq <- requestInfo{
		nodes: nodes,
		upTo:  upTo,
	}
}

// Run handles non-blocking sync requests coming from the regular operation of the daemon
func (s *SyncManager) Run() {
	// we are starting
	s.mu.Lock()
	s.isDone = false
	s.mu.Unlock()

	// no need to sync until genesis time
	for s.clock.Now().Unix() < s.info.GenesisTime {
		time.Sleep(time.Second)
	}
	// tracks the time of the last round we successfully synced
	lastRoundTime := 0
	// the context being used by the current sync process
	lastCtx, cancel := context.WithCancel(context.Background()) //nolint
	for {
		select {
		case request := <-s.newReq:
			// check if the request is still valid
			last, err := s.store.Last()
			if err != nil {
				s.log.Debugw("unable to fetch from store", "sync_manager", "store.Last", "err", err)
				continue
			}
			// do we really need a sync request ?
			if request.upTo > 0 && last.Round >= request.upTo {
				s.log.Debugw("request already filled", "sync_manager", "skipping_request", "last", last.Round, "request", request.upTo)
				continue
			}
			// check if it's been a while we haven't received a new round from
			// sync. Either there is a sync in progress but it's stuck, so we
			// quit it and start a new one, or there isn't and we start one.
			// We always give a delay of a few periods since the one next to "now"
			// might not be exactly ready yet so only after a few periods we know we
			// must have gotten some data.
			upperBound := lastRoundTime + int(s.period.Seconds())*s.factor
			if upperBound < int(s.clock.Now().Unix()) {
				// we haven't received a new block in a while
				// -> time to start a new sync
				cancel()
				lastCtx, cancel = context.WithCancel(context.Background())
				go s.Sync(lastCtx, request) //nolint
			}

		case <-s.newSync:
			// just received a new beacon from sync, we keep track of this time
			lastRoundTime = int(s.clock.Now().Unix())
		case <-s.done:
			s.log.Infow("", "sync_manager", "exits")
			cancel()
			return
		}
	}
}

func (s *SyncManager) CheckPastBeacons(ctx context.Context, upTo uint64, cb func(r, u uint64)) ([]uint64, error) {
	logger := s.log.Named("pastBeaconCheck")
	logger.Debugw("Starting to check past beacons", "upTo", upTo)

	last, err := s.store.Last()
	if err != nil {
		return nil, fmt.Errorf("unable to fetch and check last beacon in store: %w", err)
	}

	if last.Round < upTo {
		logger.Errorw("No beacon stored above", "last round", last.Round, "requested round", upTo)
		logger.Infow("Checking beacons only up to the last stored", "round", last.Round)
		upTo = last.Round
	}

	var faultyBeacons []uint64
	// notice that we do not validate the genesis round 0
	for i := uint64(1); i < uint64(s.store.Len()); i++ {
		select {
		case <-ctx.Done():
			logger.Debugw("Context done, returning")
			return nil, ctx.Err()
		default:
		}

		// we call our callback with the round to send the progress, N.B. we need to do it before returning.
		// Batching/rate-limiting is handled on the callback side
		if cb != nil {
			cb(i, upTo)
		}

		b, err := s.store.Get(i)
		if err != nil {
			logger.Errorw("unable to fetch beacon in store", "round", i, "err", err)
			faultyBeacons = append(faultyBeacons, i)
			if i >= upTo {
				break
			}
			continue
		}
		// verify the signature validity
		if err = s.verifier.VerifyBeacon(*b, s.info.PublicKey); err != nil {
			logger.Errorw("invalid_beacon", "round", b.Round, "err", err)
			faultyBeacons = append(faultyBeacons, b.Round)
		} else if i%commonutils.LogsToSkip == 0 { // we do some rate limiting on the logging
			logger.Debugw("valid_beacon", "round", b.Round)
		}

		if i >= upTo {
			break
		}
	}

	logger.Debugw("Finished checking past beacons", "faulty_beacons", len(faultyBeacons))

	if len(faultyBeacons) > 0 {
		logger.Warnw("Found invalid beacons in store", "amount", len(faultyBeacons))
		return faultyBeacons, nil
	}

	return nil, nil
}

func (s *SyncManager) CorrectPastBeacons(ctx context.Context, faultyBeacons []uint64, peers []net.Peer, cb func(r, u uint64)) error {
	target := uint64(len(faultyBeacons))
	if target == 0 {
		return nil
	}
	if cb == nil {
		return fmt.Errorf("undefined callback for CorrectPastBeacons")
	}

	var errAcc []error
	for i, b := range faultyBeacons {
		select {
		case <-ctx.Done():
			return ctx.Err()
		default:
		}
		cb(uint64(i+1), target)
		s.log.Debugw("Fetching from peers incorrect beacon", "round", b)

		err := s.ReSync(ctx, b, b, peers)
		if err != nil {
			errAcc = append(errAcc, err)
		}
	}

	if len(errAcc) > 0 {
		s.log.Errorw("One or more errors occurred while correcting the chain", "errors", errAcc)
		return fmt.Errorf("error while correcting past beacons. First error: %w; All errors: %+v", errAcc[0], errAcc)
	}

	return nil
}

// ReSync handles resyncs that where necessarily launched by a CLI.
func (s *SyncManager) ReSync(ctx context.Context, from, to uint64, nodes []net.Peer) error {
	s.log.Debugw("Launching re-sync request", "from", from, "upTo", to)

	if from == 0 {
		return fmt.Errorf("invalid re-sync: from %d to %d", from, to)
	}

	// we always do it and we block while doing it if it's a resync. Notice that the regular sync will
	// keep running in the background in their own go routine.
	err := s.Sync(ctx, requestInfo{
		nodes: nodes,
		from:  from,
		upTo:  to,
	})

	if errors.Is(err, ErrFailedAll) {
		s.log.Warnw("All node have failed resync once, retrying one time")
		err = s.Sync(ctx, requestInfo{
			nodes: nodes,
			from:  from,
			upTo:  to,
		})
	}

	return err
}

// Sync will launch the requested sync with the requested peers and returns once done, even if it failed
func (s *SyncManager) Sync(ctx context.Context, request requestInfo) error {
	s.log.Debugw("starting new sync", "sync_manager", "start sync", "up_to", request.upTo, "nodes", peersToString(request.nodes))
	// shuffle through the nodes
	for _, n := range rand.Perm(len(request.nodes)) {
		if request.nodes[n].Address() == s.nodeAddr {
			// we ignore our own node
			s.log.Debugw("skipping sync with our own node", "sync_manager", "sync")
			continue
		}
		select {
		// let us cancel early in case the context is canceled
		case <-ctx.Done():
			s.log.Debugw("sync canceled early", "source", "ctx", "err?", ctx.Err())
			return fmt.Errorf("ctx done: sync canceled")
		default:
			node := request.nodes[n]
			if s.tryNode(ctx, request.from, request.upTo, node) {
				// we stop as soon as we've done a successful sync with a node
				return nil
			}
		}
	}
	s.log.Debugw("Tried all nodes without success", "sync_manager", "failed sync")
	return ErrFailedAll
}

// tryNode tries to sync up with the given peer up to the given round, starting
// from the last beacon in the store. It returns true if the objective was
// reached (store.Last() returns upTo) and false otherwise.
<<<<<<< HEAD
=======
//
>>>>>>> 60b20f67
//nolint:gocyclo,funlen
func (s *SyncManager) tryNode(global context.Context, from, upTo uint64, peer net.Peer) bool {
	logger := s.log.Named("tryNode")

	// we put a cancel to still keep the global context open but stop with this
	// peer if things go sideway
	cnode, cancel := context.WithCancel(global)
	defer cancel()

	// if from > 0 then we're doing a ReSync, not a plain Sync.
	isResync := from > 0

	last, err := s.store.Last()
	if err != nil {
		logger.Errorw("unable to fetch from store", "sync_manager", "store.Last", "err", err)
		return false
	}

	if from == 0 {
		from = last.Round + 1
	} else if from > upTo {
		logger.Errorw("Invalid request: from > upTo", "from", from, "upTo", upTo)
		return false
	}

	req := &proto.SyncRequest{
		FromRound: from,
		Metadata:  &common.Metadata{BeaconID: s.info.ID},
	}

	beaconCh, err := s.client.SyncChain(cnode, peer, req)
	if err != nil {
		logger.Debugw("unable_to_sync", "with_peer", peer.Address(), "err", err)
		return false
	}

	// for effective rate limiting but not when we are caught up and following a chain live
	target := chain.CurrentRound(s.clock.Now().Unix(), s.info.Period, s.info.GenesisTime)
	if upTo > 0 {
		target = upTo
	}

	logger.Debugw("start_sync", "with_peer", peer.Address(), "from_round", from, "up_to", upTo)
	s.log.Debugw("sync log rate limiting", "skipping logs", commonutils.LogsToSkip)

	for {
		select {
		case beaconPacket, ok := <-beaconCh:
			if !ok {
				logger.Debugw("SyncChain channel closed", "with_peer", peer.Address())
				return false
			}

			// Check if we got the right packet
			metadata := beaconPacket.GetMetadata()
			if metadata != nil && metadata.BeaconID != s.info.ID {
				logger.Errorw("wrong beaconID", "expected", s.info.ID, "got", metadata.BeaconID)
				return false
			}

			// We rate limit our logging, but when we are "close enough", we display all logs in case we want to follow
			// for a long time.
			if idx := beaconPacket.GetRound(); target < idx || target-idx < commonutils.LogsToSkip || idx%commonutils.LogsToSkip == 0 {
				logger.Debugw("new_beacon_fetched",
					"with_peer", peer.Address(),
					"from_round", from,
					"got_round", idx)
			}

			beacon := protoToBeacon(beaconPacket)

			// verify the signature validity
			if err := s.verifier.VerifyBeacon(*beacon, s.info.PublicKey); err != nil {
				logger.Debugw("Invalid_beacon", "from_peer", peer.Address(), "round", beacon.Round, "err", err, "beacon", fmt.Sprintf("%+v", beacon))
				return false
			}

			if isResync {
				logger.Debugw("Resync Put: trying to save beacon", "beacon", beacon.Round)
				if err := s.insecureStore.Put(beacon); err != nil {
					logger.Errorw("Resync Put: unable to save", "with_peer", peer.Address(), "err", err)
					return false
				}
			} else {
				if err := s.store.Put(beacon); err != nil {
					logger.Errorw("Put: unable to save", "with_peer", peer.Address(), "err", err)
					return false
				}
			}

			// TODO: fix the fact that we currently never send beacons on newSync and always restart the sync
			// 		 when receiving new sync requests. See #1020.
			// we let know the sync manager that we received a beacon
			// s.newSync <- beacon

			last = beacon
			if last.Round == upTo {
				logger.Debugw("sync_manager finished syncing up to", "round", upTo)
				return true
			}
			// else, we keep waiting for the next beacons
		case <-cnode.Done():
			// it can be the remote note that stopped the syncing or a network error with it
			logger.Debugw("sync canceled", "source", "remote", "err?", cnode.Err())
			// we still go on with the other peers
			return false
		case <-global.Done():
			// or a cancellation of the syncing process itself, maybe because it's stuck
			logger.Debugw("sync canceled", "source", "global", "err?", global.Err())
			// we stop
			return false
		}
	}
}

// SyncRequest is an interface representing any kind of request to sync.
// Those exist in both the protocol API and the public API.
type SyncRequest interface {
	GetFromRound() uint64
	GetMetadata() *common.Metadata
}

// SyncStream is an interface representing any kind of stream to send beacons to.
// Those exist in both the protocol API and the public API.
type SyncStream interface {
	Context() context.Context
	Send(*proto.BeaconPacket) error
}

// SyncChain holds the receiver logic to reply to a sync request
func SyncChain(l log.Logger, store CallbackStore, req SyncRequest, stream SyncStream) error {
	fromRound := req.GetFromRound()
	addr := net.RemoteAddress(stream.Context())
	id := addr + strconv.Itoa(rand.Int()) //nolint

	logger := l.Named("SyncChain")

	beaconID := beaconIDToSync(l, req, addr)

	last, err := store.Last()
	if err != nil {
		return fmt.Errorf("unable to get last beacon: %w", err)
	}

	if last.Round < fromRound {
		return fmt.Errorf("%w %d < %d", ErrNoBeaconStored, last.Round, fromRound)
	}

	done := make(chan error, 1)
	send := func(b *chain.Beacon) bool {
		packet := beaconToProto(b)
		packet.Metadata = &common.Metadata{BeaconID: beaconID}
		if err := stream.Send(packet); err != nil {
			logger.Debugw("", "syncer", "streaming_send", "err", err)
			done <- err
			return false
		}
		return true
	}

	// we know that last.Round >= fromRound from the above if
	if fromRound != 0 {
		// first sync up from the store itself
		shouldContinue := true
		store.Cursor(func(c chain.Cursor) {
			for bb := c.Seek(fromRound); bb != nil; bb = c.Next() {
				if !send(bb) {
					logger.Debugw("Error while sending beacon", "syncer", "cursor_seek")
					shouldContinue = false
					return
				}
			}
		})
		if !shouldContinue {
			return <-done
		}
	}
	// then register a callback to process new incoming beacons
	store.AddCallback(id, func(b *chain.Beacon) {
		if !send(b) {
			logger.Debugw("Error while sending beacon", "syncer", "callback")
			store.RemoveCallback(id)
		}
	})
	defer store.RemoveCallback(id)
	// either wait that the request cancels out or wait there's an error sending
	// to the stream
	select {
	case <-stream.Context().Done():
		return stream.Context().Err()
	case err := <-done:
		return err
	}
}

// Versions prior to 1.4 did not support multibeacon and thus did not have attached metadata.
// This function resolves the `beaconId` given a `SyncRequest`
func beaconIDToSync(logger log.Logger, req SyncRequest, addr string) string {
	// this should only happen if the requester is on a version < 1.4
	if req.GetMetadata() == nil {
		logger.Errorw("Received a sync request without metadata - probably an old version", "from_addr", addr)
		return commonutils.DefaultBeaconID
	}
	return req.GetMetadata().GetBeaconID()
}

func peersToString(peers []net.Peer) string {
	adds := make([]string, 0, len(peers))
	for _, p := range peers {
		adds = append(adds, p.Address())
	}
	return "[ " + strings.Join(adds, " - ") + " ]"
}<|MERGE_RESOLUTION|>--- conflicted
+++ resolved
@@ -327,10 +327,7 @@
 // tryNode tries to sync up with the given peer up to the given round, starting
 // from the last beacon in the store. It returns true if the objective was
 // reached (store.Last() returns upTo) and false otherwise.
-<<<<<<< HEAD
-=======
 //
->>>>>>> 60b20f67
 //nolint:gocyclo,funlen
 func (s *SyncManager) tryNode(global context.Context, from, upTo uint64, peer net.Peer) bool {
 	logger := s.log.Named("tryNode")
