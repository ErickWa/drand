package dkg

import (
	"bytes"
	"context"
	"errors"
	"fmt"
	"io"
	"strconv"
	"strings"
	"sync"
	"time"

	"github.com/benbjohnson/clock"
	"github.com/drand/drand/key"
	"github.com/drand/drand/log"
	"github.com/drand/drand/net"
	dkg_proto "github.com/drand/drand/protobuf/crypto/dkg"
	vss_proto "github.com/drand/drand/protobuf/crypto/vss"
	"github.com/drand/kyber"
	dkg "github.com/drand/kyber/share/dkg/pedersen"
	vss "github.com/drand/kyber/share/vss/pedersen"
	"google.golang.org/grpc/peer"
)

// Suite is the suite used by the crypto dkg package
type Suite = dkg.Suite

// DefaultTimeout is the timeout used by default when unspecified in the config
const DefaultTimeout = time.Duration(1) * time.Minute

// Config holds all necessary information to run a dkg protocol. This config is
// transformed to be passed down to the kyber dkg library.
type Config struct {
<<<<<<< HEAD
	Suite          Suite
	Key            *key.Pair
	NewNodes       *key.Group
	OldNodes       *key.Group
	Share          *key.Share
	Timeout        time.Duration
	Reader         io.Reader
	UserReaderOnly bool
=======
	Suite    Suite
	Key      *key.Pair
	NewNodes *key.Group
	OldNodes *key.Group
	Share    *key.Share
	Timeout  time.Duration
	Clock    clock.Clock
>>>>>>> 82f6f117
}

// Share represents the private information that a node holds after a successful
// DKG. This information MUST stay private !
type Share = dkg.DistKeyShare

// Handler is the stateful struct that runs a DKG with the peers
type Handler struct {
	net           Network     // network to send data out
	conf          *Config     // configuration given at init time
	cdkg          *dkg.Config // dkg config
	private       *key.Pair   // private key
	nidx          int         // the index of the private/public key pair in the new list
	oidx          int
	newNode       bool                       // true if this node belongs in the new group or not
	oldNode       bool                       // true if this node belongs to the oldNode list
	state         *dkg.DistKeyGenerator      // dkg stateful struct
	n             int                        // number of participants
	tmpResponses  map[uint32][]*dkg.Response // temporary buffer of responses
	sentDeals     bool                       // true if the deals have been sent already
	dealProcessed int                        // how many deals have we processed so far
	respProcessed int                        // how many responses have we processed so far
	done          bool                       // is the protocol done
	shareCh       chan Share                 // share gets sent over shareCh when ready
	errCh         chan error                 // any fatal error for the protocol gets sent over
	exitCh        chan bool                  // any old node not in the new group will signal the end of the protocol through this channel

	sync.Mutex
	share           *dkg.DistKeyShare // the final share generated
	sendDeal        bool              // true if this DKG should be expected to send a deal
	timerCh         chan bool         // closed when timer should stop waiting
	timeouted       bool              // true if timeout occured
	timeoutLaunched bool              // true if timeout has launched already
	l               log.Logger
}

// NewHandler returns a fresh dkg handler using this private key.
func NewHandler(n Network, c *Config, l log.Logger) (*Handler, error) {
	if c.Clock == nil {
		return nil, errors.New("dkg: handler needs at least a Clock")
	}
	var share *dkg.DistKeyShare
	if c.Share != nil {
		s := dkg.DistKeyShare(*c.Share)
		share = &s
	}
	var dpub []kyber.Point
	if c.OldNodes != nil && c.OldNodes.PublicKey != nil {
		dpub = c.OldNodes.PublicKey.Coefficients
	}

	if c.Timeout == time.Duration(0) {
		c.Timeout = DefaultTimeout
	}
	cdkg := &dkg.Config{
		Suite:          c.Suite.(dkg.Suite),
		Longterm:       c.Key.Key,
		NewNodes:       c.NewNodes.Points(),
		PublicCoeffs:   dpub,
		Share:          share,
		Threshold:      c.NewNodes.Threshold,
		Reader:         c.Reader,
		UserReaderOnly: c.UserReaderOnly,
	}

	if c.OldNodes != nil {
		cdkg.OldNodes = c.OldNodes.Points()
		cdkg.OldThreshold = c.OldNodes.Threshold
	}
	state, err := dkg.NewDistKeyHandler(cdkg)
	if err != nil {
		return nil, fmt.Errorf("dkg: error using dkg library: %s", err)
	}

	var newNode, oldNode bool
	var nidx, oidx int
	var found bool
	nidx, found = c.NewNodes.Index(c.Key.Public)
	if found {
		newNode = true
	}
	if c.OldNodes != nil {
		oidx, found = c.OldNodes.Index(c.Key.Public)
		if found {
			oldNode = true
		}
	}
	var shouldSendDeal bool
	if newNode && c.OldNodes == nil {
		// fresh dkg case
		shouldSendDeal = true
	} else if oldNode && c.OldNodes != nil {
		// resharing case
		shouldSendDeal = true
	}
	handler := &Handler{
		conf:         c,
		cdkg:         cdkg,
		private:      c.Key,
		state:        state,
		net:          n,
		nidx:         nidx,
		oidx:         oidx,
		newNode:      newNode,
		oldNode:      oldNode,
		tmpResponses: make(map[uint32][]*dkg.Response),
		n:            len(cdkg.NewNodes),
		shareCh:      make(chan Share, 1),
		errCh:        make(chan error, 1),
		exitCh:       make(chan bool, 1),
		sendDeal:     shouldSendDeal,
		timerCh:      make(chan bool, 1),
	}
	handler.l = l.With("dkg", handler.info())
	return handler, nil
}

// Process process an incoming message from the network.
func (h *Handler) Process(c context.Context, packet *dkg_proto.Packet) {
	h.Lock()
	defer h.Unlock()
	if !h.timeoutLaunched {
		h.timeoutLaunched = true
		go h.startTimer() // start timer at the first message received
	}
	peer, _ := peer.FromContext(c)
	switch {
	case packet.Deal != nil:
		h.processDeal(peer, packet.Deal)
	case packet.Response != nil:
		h.processResponse(peer, packet.Response)
	case packet.Justification != nil:
		panic("not yet implemented")
	}
}

// Start sends the first message to run the protocol
func (h *Handler) Start() {
	h.Lock()
	if !h.timeoutLaunched {
		h.timeoutLaunched = true
		go h.startTimer() // start timer at the first message received
	}
	h.Unlock()
	if err := h.sendDeals(); err != nil {
		h.errCh <- err
	}
}

// WaitShare returns a channel over which the share will be sent over when
// ready.
func (h *Handler) WaitShare() chan Share {
	return h.shareCh
}

// WaitError returns a channel over which any fatal error for the protocol is
// sent to.
func (h *Handler) WaitError() chan error {
	return h.errCh
}

// WaitExit returns a channel which is signalled over when a node that is
// leaving a group, i.e. public key only present in the old list of nodes, has
// seen all necessary responses to attest the validity of the new deals.
func (h *Handler) WaitExit() chan bool {
	return h.exitCh
}

// QualifiedGroup returns the group that correctly finished running the DKG
// protocol. It may be a subset of the group given in the NewNodes field in the
// config. Indeed, not all members may have been online or have completed the
// protocol sucessfully. This group must be saved to be re-used later on
// in case of a renewal for the share.
// This method MUST only be called if the dkg has finished as signalled on the
// `WaitShare` channel.
// XXX Best to group that with the WaitShare channel.
func (h *Handler) QualifiedGroup() *key.Group {
	sharesIndex := h.state.QualifiedShares()
	h.l.Info("share_indexes", intArray(sharesIndex))
	newGroup := make([]*key.Identity, 0, len(sharesIndex))
	ids := h.conf.NewNodes.Identities()

	for _, idx := range sharesIndex {
		newGroup = append(newGroup, ids[idx])
	}

	return key.LoadGroup(newGroup, &key.DistPublic{Coefficients: h.share.Commits}, h.conf.NewNodes.Threshold)
}

func (h *Handler) startTimer() {
	select {
	case <-h.conf.Clock.After(h.conf.Timeout):
		h.Lock()
		defer h.Unlock()
		h.l.Info("timout", "triggered")
		h.timeouted = true
		h.state.SetTimeout()
		h.checkCertified()
	case <-h.timerCh:
		// no need to set the timeout, i.e. we have all the required deals and
		// responses !
		return
	}
}

func (h *Handler) processDeal(p *peer.Peer, pdeal *dkg_proto.Deal) {
	localLog := h.l.With("process", "deal")
	h.dealProcessed++
	deal := &dkg.Deal{
		Index:     pdeal.Index,
		Signature: pdeal.Signature,
		Deal: &vss.EncryptedDeal{
			DHKey:     pdeal.Deal.Dhkey,
			Signature: pdeal.Deal.Signature,
			Nonce:     pdeal.Deal.Nonce,
			Cipher:    pdeal.Deal.Cipher,
		},
	}
	defer h.processTmpResponses(deal)
	localLog.Debug("from", h.dealerAddr(deal.Index), "processed", h.dealProcessed, "sent", h.sentDeals)
	resp, err := h.state.ProcessDeal(deal)
	if err != nil {
		localLog.Error("kyber", err)
		return
	}

	if !h.sentDeals && h.sendDeal {
		localLog.Debug("action", "sending_deals")
		go func() {
			if err := h.sendDeals(); err != nil {
				h.errCh <- err
			}
		}()
	}

	if h.newNode {
		// this should always be the case since that function should only be
		// called  to new nodes members§
		out := &dkg_proto.Packet{
			Response: &dkg_proto.Response{
				Index: resp.Index,
				Response: &vss_proto.Response{
					SessionId: resp.Response.SessionID,
					Index:     resp.Response.Index,
					Status:    resp.Response.Status,
					Signature: resp.Response.Signature,
				},
			},
		}
		localLog.Debug("action", "broadcasting_responses")
		go h.broadcast(out, true)
	}
}

func (h *Handler) processTmpResponses(deal *dkg.Deal) {
	defer h.checkCertified()
	resps, ok := h.tmpResponses[deal.Index]
	if !ok {
		return
	}
	h.l.Debug("process_tmp", "dealer", deal.Index, "tmp_responses", len(resps))
	delete(h.tmpResponses, deal.Index)
	for _, r := range resps {
		_, err := h.state.ProcessResponse(r)
		if err != nil {
			h.l.Error("process_tmp", err)
		}
	}
}

func (h *Handler) processResponse(p *peer.Peer, presp *dkg_proto.Response) {
	defer h.checkCertified()
	localLog := h.l.With("process", "response")
	//h.l.Debug("process_deal", deal.Index, "from", h.dealerAddr(deal.Index),
	h.respProcessed++

	resp := &dkg.Response{
		Index: presp.Index,
		Response: &vss.Response{
			SessionID: presp.Response.SessionId,
			Index:     presp.Response.Index,
			Status:    presp.Response.Status,
			Signature: presp.Response.Signature,
		},
	}
	j, err := h.state.ProcessResponse(resp)
	localLog.Debug("from", resp.Response.Index, "for_deal", resp.Index, "addr", p.Addr.String())
	if err != nil {
		if err == vss.ErrNoDealBeforeResponse {
			h.tmpResponses[resp.Index] = append(h.tmpResponses[resp.Index], resp)
			localLog.Debug("response_unknown_deal", resp.Index, "addr", p.Addr.String())
			return
		}
		localLog.Error("for_deal", resp.Index, "addr", p.Addr, "error", err)
		return
	}
	if j != nil && h.oldNode {
		// XXX TODO
		localLog.Debug("broadcasting justification")
		packet := &dkg_proto.Packet{
			Justification: &dkg_proto.Justification{
				Index: j.Index,
				Justification: &vss_proto.Justification{
					SessionId: j.Justification.SessionID,
					Index:     j.Justification.Index,
					Signature: j.Justification.Signature,
				},
			},
		}
		go h.broadcast(packet, true)
	}

	localLog.Debug("processed_resp", h.respProcessed, "processed_total", h.n*(h.n-1), "certified", h.state.Certified())

}

func (h *Handler) info() string {
	var s string
	if h.oldNode {
		s += fmt.Sprintf("(%d ", h.oidx)
	} else {
		s += fmt.Sprintf("( -- ")
	}
	if h.newNode {
		s += fmt.Sprintf(", %d)", h.nidx)
	} else {
		s += fmt.Sprintf(", --)")
	}
	return s
}

// checkCertified checks if there has been enough responses and if so, creates
// the distributed key share, and sends it along the channel returned by
// WaitShare.
func (h *Handler) checkCertified() {
	if h.done {
		h.l.Debug("certified", "early_return")
		return
	}
	var fully = true
	if !h.state.Certified() {
		// we miss some responses / deals
		if !(h.state.ThresholdCertified() && h.timeouted) {
			// if it's not threshold-certified or the timeout did not occur,
			// that means it's not finished yet. After timeout, we are ready to
			// accept the threshold-certified deals.
			return
		}
		// we have enough deals/responses and the timeout passed so we consider
		// it the end of the protocol
		fully = false
	}
	h.done = true
	close(h.timerCh)
	if !h.newNode {
		// we just signal an empty message since we are not holder of a share
		// anymore
		h.exitCh <- true
		return
	}

	dks, err := h.state.DistKeyShare()
	if err != nil {
		h.l.Error("certified", "err getting share", err)
		return
	}
	share := Share(*dks)
	h.share = &share
	t := "threshold"
	if fully {
		t = "fully"
	}
	h.l.Info("certified", t, "share", share.PriShare().String())
	h.shareCh <- share
}

// sendDeals tries to send the deals to each of the nodes.
// It returns an error if a number of node superior to the threshold have not
// received the deal. It is basically a no-go.
func (h *Handler) sendDeals() error {
	h.Lock()
	if h.sentDeals == true {
		h.Unlock()
		return nil
	}
	h.sentDeals = true
	deals, err := h.state.Deals()
	if err != nil {
		h.Unlock()
		return err
	}
	h.Unlock()
	h.l.Debug("send_deal", "start")
	statusCh := make(chan bool, len(deals))
	ids := h.conf.NewNodes.Identities()
	for i, deal := range deals {
		if i == h.nidx && h.newNode {
			h.l.Fatal("same index deal", i, "pubkey", h.conf.Key.Public.Key.String())
			panic("this is a bug with drand that should not happen. Please submit report if possible")
		}
		go func(i int, deal *dkg.Deal) {
			id := ids[i]
			packet := &dkg_proto.Packet{
				Deal: &dkg_proto.Deal{
					Index:     deal.Index,
					Signature: deal.Signature,
					Deal: &vss_proto.EncryptedDeal{
						Dhkey:     deal.Deal.DHKey,
						Signature: deal.Deal.Signature,
						Nonce:     deal.Deal.Nonce,
						Cipher:    deal.Deal.Cipher,
					},
				},
			}
			h.l.Debug("send_deal_to", i)
			if err := h.net.Send(id, packet); err != nil {
				h.l.Error("send_deal", "fail to send deal to", fmt.Sprintf("%s: %s", id.Address(), err))
				statusCh <- false
			} else {
				statusCh <- true
			}
		}(i, deal)
	}

	var good = 1
	var bad = 0
	for {
		if <-statusCh {
			good++
		} else {
			bad++
		}
		if bad > h.conf.NewNodes.Threshold {
			return fmt.Errorf("dkg: error sending deals to %d  nodes / %d (threshold %d)", bad, h.n, h.conf.NewNodes.Threshold)
		}
		if bad+good == h.conf.NewNodes.Len() {
			h.l.Info("send_deal", "sucess", "to", good-1)
			return nil
		}
	}

}

// The following packets must be sent to the following nodes:
// - Deals are sent to the new nodes only
// - Responses are sent to to both new nodes and old nodes but *only once per
// node*
// - Justification are sent to the new nodes only
func (h *Handler) broadcast(p *dkg_proto.Packet, toOldNodes bool) {
	var sent = make(map[string]bool)
	var good, oldGood int
	for i, id := range h.conf.NewNodes.Identities() {
		if toOldNodes {
			sent[id.Key.String()] = true
		}
		if h.newNode && h.nidx == i {
			continue
		}
		if err := h.net.Send(id, p); err != nil {
			h.l.Error("broadcast", err, "to", id.Address())
			continue
		}
		h.l.Debug("broadcast", "sucess", "to", id.Address())
		good++
	}

	if toOldNodes && h.conf.OldNodes != nil {
		for _, id := range h.conf.OldNodes.Identities() {
			// don't send twice to same address
			_, present := sent[id.Key.String()]
			if present {
				continue
			}
			if err := h.net.Send(id, p); err != nil {
				h.l.Debug("broadcast", err, "to", id.Address(), "oldnodes")
				continue
			}
			h.l.Debug("broadcast", "sucess", "to", id.Address(), "oldnodes")
			oldGood++
		}

	}
	h.l.Debug("broadcast", "done")
}

func (h *Handler) addr() string {
	return h.private.Public.Address()
}

func (h *Handler) dealerAddr(i uint32) string {
	defer func() {
		if err := recover(); err != nil {
			h.l.Fatal("dealer_addr", err, "oldnodes", h.conf.OldNodes)
		}
	}()
	if h.conf.OldNodes == nil {
		return h.conf.NewNodes.Public(int(i)).Address()
	}
	return h.conf.OldNodes.Public(int(i)).Address()

}

func (h *Handler) raddr(i uint32, oldNodes bool) string {
	defer func() {
		if err := recover(); err != nil {
			h.l.Fatal("remote_addr", err, "oldnodes", h.conf.OldNodes)
		}
	}()
	if oldNodes {
		return h.conf.OldNodes.Public(int(i)).Address()
	}
	return h.conf.NewNodes.Public(int(i)).Address()
}

// Network is used by the Handler to send a DKG protocol packet over the network.
type Network interface {
	Send(net.Peer, *dkg_proto.Packet) error
}

type intArray []int

func (i intArray) String() string {
	var s bytes.Buffer
	s.WriteString("[")
	var sarr = make([]string, len(i))
	for idx, v := range i {
		sarr[idx] = strconv.Itoa(v)
	}
	s.WriteString(strings.Join(sarr, ","))
	s.WriteString("]")
	return s.String()
}<|MERGE_RESOLUTION|>--- conflicted
+++ resolved
@@ -32,7 +32,6 @@
 // Config holds all necessary information to run a dkg protocol. This config is
 // transformed to be passed down to the kyber dkg library.
 type Config struct {
-<<<<<<< HEAD
 	Suite          Suite
 	Key            *key.Pair
 	NewNodes       *key.Group
@@ -41,15 +40,7 @@
 	Timeout        time.Duration
 	Reader         io.Reader
 	UserReaderOnly bool
-=======
-	Suite    Suite
-	Key      *key.Pair
-	NewNodes *key.Group
-	OldNodes *key.Group
-	Share    *key.Share
-	Timeout  time.Duration
-	Clock    clock.Clock
->>>>>>> 82f6f117
+	Clock          clock.Clock
 }
 
 // Share represents the private information that a node holds after a successful
