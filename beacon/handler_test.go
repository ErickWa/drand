--- conflicted
+++ resolved
@@ -348,10 +348,7 @@
 	select {
 	case <-doneCh:
 		break
-<<<<<<< HEAD
-=======
-
->>>>>>> 57a6056a
+
 	case <-time.After(3 * time.Second):
 		fmt.Println(" _------------- OUTDATED ----------------")
 		panic("outdated beacon time")
